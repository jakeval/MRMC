import pandas as pd
from typing import Sequence, Any
from dataclasses import dataclass
import abc
import os
import pathlib


<<<<<<< HEAD
=======
# This is the default directory that data will be saved to and loaded from. It
# evaluates to MRMC/raw_data/.
>>>>>>> 25efa9e0
_DEFAULT_DATA_DIR = (
    pathlib.Path(os.path.normpath(__file__)).parent.parent.parent / "raw_data"
)


@dataclass
class DatasetInfo:
    """An attribute class containing useful info on dataset columns.

    Attributes:
        continuous_features: The names of the dataset's continuous features.
        ordinal_features: The names of the dataset's ordinal features.
        categorical_features: The names of the dataset's categorical features.
        label_name: The name of the dataset's label column.
        positive_label: The label value for positive outcomes."""

    continuous_features: Sequence[str]
    ordinal_features: Sequence[str]
    categorical_features: Sequence[str]
    label_name: str
    positive_label: Any


@dataclass
class DataLoader(abc.ABC):
    """An abstract base class for loading data from the internet or local
    memory.

    If the data is available locally as a csv, it is loaded from disk.
    Otherwise data is downloaded from the internet and saved as a csv.
    Implementing classes should implement download_data and process_data.

    Implementations of this class for a specific dataset are the source of
    truth for domain knowledge about that dataset -- most importantly, they
    record the types of each column.

    Attributes:
        dataset_info: Information about the dataset's columns.
        data_dir: The local directory this dataset is saved to.
        dataset_name: The name of the dataset. Data is saved to
            data_dir/dataset_name/"""

    dataset_info: DatasetInfo
    data_dir: str
    dataset_name: str

    @abc.abstractmethod
    def download_data(self) -> pd.DataFrame:
        """Downloads the data from the internet.

        Returns:
            A DataFrame containing the downloaded data."""

    @abc.abstractmethod
    def process_data(self, data: pd.DataFrame) -> pd.DataFrame:
        """Processes the raw data.

        Data processing will be different for every dataset. Example operations
        are recategorizing features and dropping rows or columns.

        Args:
            data: The data to process.

        Returns:
            A processed DataFrame."""

    def load_data(self) -> pd.DataFrame:
        """Loads the data from the internet or local disk.

        First checks local disk at self.data_dir. If not saved there, downloads
        the data with self.download_data().

        Returns:
            A DataFrame containing the dataset.
        """
        data_dir = self.data_dir or _DEFAULT_DATA_DIR
        dataset_dir = pathlib.Path(data_dir) / self.dataset_name
        dataset_filepath = dataset_dir / f"{self.dataset_name}.csv"

        if not os.path.exists(dataset_filepath):
            data = self.download_data()
            self.save_data(data, dataset_filepath)
        else:
            data = self.load_local_data(dataset_filepath)

        data = self.process_data(data)
        return data

    def save_data(self, data: pd.DataFrame, dataset_filepath: str) -> None:
        """Saves the data to local disk as a csv.

        Args:
            data: The DataFrame to save.
            dataset_filepath: The filepath to save the data to."""
        if not os.path.exists(pathlib.Path(dataset_filepath).parent):
            os.makedirs(pathlib.Path(dataset_filepath).parent)
        data.to_csv(dataset_filepath, header=True, index=False)

    def load_local_data(self, dataset_filepath: str) -> pd.DataFrame:
        """Loads the data from local disk.

        Args:
            dataset_filepath: The filepath to load the csv data from.

        Returns:
            A DataFrame containing the csv data stored at dataset_filepath."""
        return pd.read_csv(dataset_filepath)<|MERGE_RESOLUTION|>--- conflicted
+++ resolved
@@ -6,11 +6,8 @@
 import pathlib
 
 
-<<<<<<< HEAD
-=======
 # This is the default directory that data will be saved to and loaded from. It
 # evaluates to MRMC/raw_data/.
->>>>>>> 25efa9e0
 _DEFAULT_DATA_DIR = (
     pathlib.Path(os.path.normpath(__file__)).parent.parent.parent / "raw_data"
 )
