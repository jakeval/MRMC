from __future__ import annotations
from data import recourse_adapter
from typing import Sequence, Optional, Mapping
from core import utils
from sklearn import preprocessing
import pandas as pd


# TODO(@jakeval): Reduce code duplication between this file and
# continuous_adpater.py


class OneHotAdapter(recourse_adapter.RecourseAdapter):
    """A recourse adapter which one-hot encodes categorical variables and
    standardizes continuous data to have mean 0 and standard deviation 1.

    The adapter also optionally simulates rescaling the recourse or adding
    random noise while interpreting recourse instructions.
"""

    def __init__(
        self,
        categorical_features: Sequence[str],
        continuous_features: Sequence[str],
        perturb_ratio: Optional[float] = None,
        rescale_ratio: Optional[float] = None,
        label: str = "Y",
    ):
        """Creates a new OneHotAdapter.

        Args:
            categorical_features: The names of the categorical features.
            continuous_features: The names of the continuous features.
            perturb_ratio: The magnitude of random noise relative to the
                recourse directions to add while interpreting recourse
                instructions.
            rescale_ratio: The amount to rescale the recourse directions by
                while interpreting recourse instructions.
            label: The name of the class label feature.
        """
        self.categorical_features = categorical_features
        self.continuous_features = continuous_features
        self.label = label

        self.standard_scaler_dict: Mapping[
            str, preprocessing.StandardScaler
        ] = None
        self.onehot_dict: Mapping[str, preprocessing.OneHotEncoder] = None
        self.columns = None
        self.perturb_ratio = perturb_ratio
        self.rescale_ratio = rescale_ratio

    def get_label(self) -> str:
        """Gets the dataset's label column name."""
        return self.label

    def fit(self, dataset: pd.DataFrame) -> OneHotAdapter:
        """Fits the adapter to a dataset.

        Args:
            dataset: The data to fit.

        Returns:
<<<<<<< HEAD
            Itself. Fitting is done mutably.
        """
        self.sc_dict = {}
        self.ohe_dict = {}
=======
            Itself. Fitting is done mutably."""
        self.standard_scaler_dict = {}
        self.onehot_dict = {}
>>>>>>> c0df433f
        self.columns = dataset.columns
        for feature in self.continuous_features:
            standard_scaler = preprocessing.StandardScaler()
            standard_scaler.fit(dataset[[feature]])
            self.standard_scaler_dict[feature] = standard_scaler
        for feature in self.categorical_features:
            onehot_encoder = preprocessing.OneHotEncoder()
            onehot_encoder.fit(dataset[[feature]])
            self.onehot_dict[feature] = onehot_encoder
        return self

    def transform(
        self, dataset: pd.DataFrame
    ) -> recourse_adapter.EmbeddedDataFrame:
        """Transforms data from human-readable format to an embedded continuous
        space by standardizing the data and one-hot encoding categorical vars.

        Args:
            dataset: The data to transform.

        Returns:
            Transformed data.
        """
        df = dataset.copy()
        for feature in self.continuous_features:
            if feature in df.columns:
                df[feature] = self.standard_scaler_dict[feature].transform(
                    df[[feature]]
                )
        for feature in self.categorical_features:
            if feature in df.columns:
                onehot_encoder = self.onehot_dict[feature]
                feature_columns = onehot_encoder.get_feature_names_out(
                    [feature]
                )
                df[feature_columns] = onehot_encoder.transform(
                    df[[feature]]
                ).toarray()
                df = df.drop(feature, axis=1)
        return df

    def inverse_transform(
        self, dataset: recourse_adapter.EmbeddedDataFrame
    ) -> pd.DataFrame:
        """Transforms data from an embedded continuous space to its original
        human-readable format.

        Args:
            dataset: The data to inverse transform.

        Returns:
            Inverse transformed data.
        """
        df = dataset.copy()
        for feature in self.continuous_features:
            if feature in df.columns:
                df[feature] = self.standard_scaler_dict[
                    feature
                ].inverse_transform(df[[feature]])
        for feature in self.categorical_features:
            onehot_encoder = self.onehot_dict[feature]
            feature_columns = onehot_encoder.get_feature_names_out([feature])
            if df.columns.intersection(feature_columns).any():
                df[feature] = onehot_encoder.inverse_transform(
                    df[feature_columns]
                )
                df = df.drop(feature_columns, axis=1)
        return df

    def directions_to_instructions(
        self, directions: recourse_adapter.EmbeddedSeries
    ) -> recourse_adapter.EmbeddedSeries:
        """Converts a direction in embedded space to a human-readable
        instructions format.

        For this class, it is a no-op.

        Args:
            directions: The continuous recourse directions to convert.

        Returns:
            Human-readable instructions describing the recourse directions.
        """
        return directions

    def interpret_instructions(
        self, poi: pd.Series, instructions: recourse_adapter.EmbeddedSeries
    ) -> pd.Series:
        """Returns a new human-readable data point from an original Point of
        Interest (POI) and set of recourse instructions.

        Converts the POI to the embedded space and translates it using the
        embedded space instructions. Then reconverts the POI to its original
        data space.

        If self.perturb_ratio is not None, adds random noise while translating
        the POI.

        If self.rescale_ratio is not None, rescales the magnitude of the
        translation.

        Args:
            poi: The point of interest (POI) to translate.
            instructions: The recourse instructions to interpret.

        Returns:
            A new POI translated from the original by the recourse
            instructions.
        """
        if self.perturb_ratio:
            instructions = utils.randomly_perturb_dir(
                instructions, self.perturb_ratio
            )
        if self.rescale_ratio:
            instructions = utils.rescale_dir(instructions, self.rescale_ratio)
        poi = self.transform_series(poi)
        counterfactual = poi + instructions
        return self.inverse_transform_series(counterfactual)

    def column_names(self, drop_label=True) -> Sequence[str]:
        """Returns the column names of the human-readable data.

        Args:
            drop_label: Whether the label column should be excluded in the
                output.

        Returns:
            A list of the column names.
        """
        if drop_label:
            return self.columns.difference([self.label])
        else:
            return self.columns

    def embedded_column_names(self, drop_label=True) -> Sequence[str]:
        """Returns the column names of the data in embedded continuous space.

        Args:
            drop_label: Whether the label column should be excluded in the
                output.

        Returns:
            A list of the column names.
        """
        columns = self._get_feature_names_out(self.columns)
        if drop_label:
            return [column for column in columns if column != self.label]
        else:
            return columns

    def _get_feature_names_out(self, features: Sequence[str]) -> Sequence[str]:
        features_out = []
        for feature in features:
            if feature in self.categorical_features:
                features_out += list(
                    self.onehot_dict[feature].get_feature_names_out([feature])
                )
            else:
                features_out.append(feature)
        return features_out<|MERGE_RESOLUTION|>--- conflicted
+++ resolved
@@ -15,8 +15,7 @@
     standardizes continuous data to have mean 0 and standard deviation 1.
 
     The adapter also optionally simulates rescaling the recourse or adding
-    random noise while interpreting recourse instructions.
-"""
+    random noise while interpreting recourse instructions."""
 
     def __init__(
         self,
@@ -61,16 +60,10 @@
             dataset: The data to fit.
 
         Returns:
-<<<<<<< HEAD
             Itself. Fitting is done mutably.
         """
-        self.sc_dict = {}
-        self.ohe_dict = {}
-=======
-            Itself. Fitting is done mutably."""
         self.standard_scaler_dict = {}
         self.onehot_dict = {}
->>>>>>> c0df433f
         self.columns = dataset.columns
         for feature in self.continuous_features:
             standard_scaler = preprocessing.StandardScaler()
