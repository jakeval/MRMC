--- conflicted
+++ resolved
@@ -1,6 +1,6 @@
 from __future__ import annotations
 from data import recourse_adapter
-from typing import Sequence, Optional, Mapping
+from typing import Sequence, Optional, Mapping, Any
 from core import utils
 from sklearn import preprocessing
 import pandas as pd
@@ -22,12 +22,8 @@
         self,
         perturb_ratio: Optional[float] = None,
         rescale_ratio: Optional[float] = None,
-<<<<<<< HEAD
-        label_name="Y",
-        positive_label=1,
-=======
-        label: str = "Y",
->>>>>>> dc809ffc
+        label_name: str = "Y",
+        positive_label: Any = 1,
     ):
         """Creates a new StandardizingAdapter.
 
@@ -37,19 +33,14 @@
                 instructions.
             rescale_ratio: The amount to rescale the recourse directions by
                 while interpreting recourse instructions.
-<<<<<<< HEAD
-            label: The name of the class label feature."""
+            label_name: The name of the class label feature.
+            positive_label: The label value of the positive class.
+        """
         super().__init__(label_name=label_name, positive_label=positive_label)
-        self.sc_dict: Mapping[str, StandardScaler] = None
-=======
-            label: The name of the class label feature.
-        """
-        self.label = label
 
         self.standard_scaler_dict: Mapping[
             str, preprocessing.StandardScaler
         ] = None
->>>>>>> dc809ffc
         self.columns = None
         self.continuous_features = None
         self.perturb_ratio = perturb_ratio
@@ -62,21 +53,14 @@
             dataset: The data to fit.
 
         Returns:
-<<<<<<< HEAD
-            Itself. Fitting is done mutably."""
+            Itself. Fitting is done mutably.
+        """
         super().fit(dataset)
         self.columns = dataset.columns
         self.continuous_features = dataset.columns.difference(
             [self.label_name]
         )
-        self.sc_dict = {}
-=======
-            Itself. Fitting is done mutably.
-        """
-        self.columns = dataset.columns
-        self.continuous_features = dataset.columns.difference([self.label])
         self.standard_scaler_dict = {}
->>>>>>> dc809ffc
         for feature in self.continuous_features:
             standard_scaler = preprocessing.StandardScaler()
             standard_scaler.fit(dataset[[feature]])
@@ -94,14 +78,9 @@
             dataset: The data to transform.
 
         Returns:
-<<<<<<< HEAD
-            Transformed data."""
-        df = super().transform(dataset)
-=======
             Transformed data.
         """
-        df = dataset.copy()
->>>>>>> dc809ffc
+        df = super().transform(dataset)
         for feature in self.continuous_features:
             if feature in df.columns:
                 df[feature] = self.standard_scaler_dict[feature].transform(
@@ -120,14 +99,9 @@
             dataset: The data to inverse transform.
 
         Returns:
-<<<<<<< HEAD
-            Inverse transformed data."""
-        df = super().inverse_transform(dataset)
-=======
             Inverse transformed data.
         """
-        df = dataset.copy()
->>>>>>> dc809ffc
+        df = super().inverse_transform(dataset)
         for feature in self.continuous_features:
             if feature in df.columns:
                 df[feature] = self.standard_scaler_dict[
