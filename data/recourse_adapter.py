--- conflicted
+++ resolved
@@ -61,10 +61,6 @@
     generated. It also iterates recourse by converting directions in embedded
     space to human-readable instructions and interpreting recourse instructions
     as a hypothetical user would.
-<<<<<<< HEAD
-=======
-    """
->>>>>>> dc809ffc
 
     The RecourseAdapter also transforms a dataset's label column to -1/1
     encoding where -1 is the negative class and 1 is the positive class.
@@ -74,7 +70,8 @@
         positive_label: The value of the label for the positive class.
         negative_label: The value of the label for the positive class. This is
             inferred automatically when the adapter's .fit() function is
-            called."""
+            called.
+    """
 
     label_name: str
     positive_label: Any
@@ -92,16 +89,12 @@
             dataset: The data to transform.
 
         Returns:
-<<<<<<< HEAD
-            Transformed data."""
+            Transformed data.
+        """
         df = dataset.copy()
         if self.label_name in df.columns:
             df[self.label_name] = self.transform_label(df[self.label_name])
         return df
-=======
-            Transformed data.
-        """
->>>>>>> dc809ffc
 
     @abc.abstractmethod
     def inverse_transform(self, dataset: EmbeddedDataFrame) -> pd.DataFrame:
@@ -112,18 +105,14 @@
             dataset: The data to inverse transform.
 
         Returns:
-<<<<<<< HEAD
-            Inverse transformed data."""
+            Inverse transformed data.
+        """
         df = dataset.copy()
         if self.label_name in df.columns:
             df[self.label_name] = self.inverse_transform_label(
                 df[self.label_name]
             )
         return df
-=======
-            Inverse transformed data.
-        """
->>>>>>> dc809ffc
 
     @abc.abstractmethod
     def directions_to_instructions(self, directions: EmbeddedSeries) -> Any:
@@ -178,7 +167,6 @@
             A list of the column names.
         """
 
-<<<<<<< HEAD
     def fit(self, dataset: pd.DataFrame) -> RecourseAdapter:
         """Fits the adapter to a dataset.
 
@@ -188,7 +176,8 @@
             dataset: The dataset to fit the RecourseAdapter to.
 
         Returns:
-            Itself. Fitting is done mutably."""
+            Itself. Fitting is done mutably.
+        """
         labels = dataset[self.label_name]
         self.negative_label = labels[labels != self.positive_label].iloc[0]
         return self
@@ -203,7 +192,8 @@
             labels: The labels to encode.
 
         Returns:
-            A series of the same length as labels with values 1 and -1."""
+            A series of the same length as labels with values 1 and -1.
+        """
         y = np.where(labels == self.positive_label, 1, -1)
         return pd.Series(y, index=labels.index)
 
@@ -219,14 +209,12 @@
 
         Returns:
             A series of the same length as y with its original human-readable
-            values."""
+            values.
+        """
         labels = np.where(y == 1, self.positive_label, self.negative_label)
         return pd.Series(labels, index=y.index)
 
-    def transform_series(self, poi: pd.Series) -> EmbeddedSeries:
-=======
     def transform_series(self, data_series: pd.Series) -> EmbeddedSeries:
->>>>>>> dc809ffc
         """Transforms data from human-readable format to an embedded continuous
         space.
 
