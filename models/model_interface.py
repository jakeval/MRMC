--- conflicted
+++ resolved
@@ -3,11 +3,6 @@
 import numpy as np
 import pandas as pd
 import dice_ml
-<<<<<<< HEAD
-
-# from dice_ml import constants
-=======
->>>>>>> 3e44ca2b
 from sklearn import pipeline
 
 
