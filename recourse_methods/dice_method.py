--- conflicted
+++ resolved
@@ -3,30 +3,7 @@
 import pandas as pd
 from data import recourse_adapter
 import dice_ml
-<<<<<<< HEAD
 from models import model_interface
-=======
-from dice_ml import constants
-from sklearn import pipeline
-
-
-# TODO(@jakeval): This will be refactored with the model update.
-class ToNumPy:
-    """This is a temporary class used until model handling is refactored.
-
-    It is used in an sklearn pipeline to convert pandas DataFrames to NumPy
-    arrays.
-    """
-
-    def __init__(self):
-        pass
-
-    def fit(self, X, y):
-        pass
-
-    def transform(self, X):
-        return X.to_numpy()
->>>>>>> 9e1357bc
 
 
 class DiCE(base_type.RecourseMethod):
@@ -68,19 +45,17 @@
             model_backend: Model types recognized by DiCE (sklearn, pytorch,
                 and tensorflow).
             dice_kwargs: Optional arguments to pass to DiCE on instantiation.
-            dice_recourse_kwargs: Optional arguments to pass to DiCE on
+            dice_counterfactual_kwargs: Optional arguments to pass to DiCE on
                 counterfactual explanation generation.
         """
         self.k_directions = k_directions
         self.adapter = adapter
-<<<<<<< HEAD
-        dice_cfe_kwargs = dice_cfe_kwargs or {}
+        dice_counterfactual_kwargs = dice_counterfactual_kwargs or {}
         if desired_confidence:
-            dice_cfe_kwargs["stopping_threshold"] = desired_confidence
-        self.dice_cfe_kwargs = dice_cfe_kwargs
-=======
+            dice_counterfactual_kwargs[
+                "stopping_threshold"
+            ] = desired_confidence
         self.dice_counterfactual_kwargs = dice_counterfactual_kwargs
->>>>>>> 9e1357bc
         d = dice_ml.Data(
             dataframe=dataset,
             continuous_features=continuous_features,
