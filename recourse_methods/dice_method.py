--- conflicted
+++ resolved
@@ -153,11 +153,7 @@
         counterfactual_args = {
             "query_instances": poi.to_frame().T,
             "total_CFs": num_counterfactuals,
-<<<<<<< HEAD
-            "desired_class": self.adapter.positive_label,
-=======
             "desired_class": 1,
->>>>>>> 85961a97
             "verbose": False,
             "random_seed": self.random_seed,
         }
