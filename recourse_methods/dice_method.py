from typing import Sequence, Optional, Mapping, Any
from recourse_methods import base_type
import pandas as pd
from data import recourse_adapter
import dice_ml
from models import model_interface


class DiCE(base_type.RecourseMethod):
    """An abstract base class for recourse methods.

    Recourse directions are generated in embedded space and
    interpreted as instructions in the original data format.

    The failure modes for this class are identical to those for the DiCE
    method. Namely, for some points and optimizer parameter settings, DiCE
    will return counterfactual examples which do not cross the decision
    boundary.
    """

    # TODO(@jakeval): Unit test to ensure dice initialization uses kwargs
    def __init__(
        self,
        k_directions: int,
        adapter: recourse_adapter.RecourseAdapter,
        dataset: pd.DataFrame,
        continuous_features: Sequence[str],
        model: model_interface.Model,
        desired_confidence: Optional[float] = None,
        dice_kwargs: Optional[Mapping[str, Any]] = None,
        dice_counterfactual_kwargs: Optional[Mapping[str, Any]] = None,
        random_seed: Optional[int] = None,
    ):
        """Constructs a new DiCE recourse method.

        The RecourseAdapter translates between the original data format
        (potentially with categorical features) and a continuous embedded
        space.

        Args:
            k_directions: The number of recourse directions to generate.
            adapter: A RecourseAdapter object to transform the data between
                human-readable and embedded space.
            dataset: The dataset to perform recourse over.
            continuous_features: A list of the dataset's continuous features.
            model: An ML model satisfying one of the DiCE model backends.
            model_backend: Model types recognized by DiCE (sklearn, pytorch,
                and tensorflow).
            dice_kwargs: Optional arguments to pass to DiCE on instantiation.
            dice_counterfactual_kwargs: Optional arguments to pass to DiCE on
                counterfactual explanation generation.
            random_seed: A random seed used to initialize DICE and generate
                deterministic recourse.
        """
        self.k_directions = k_directions
        self.adapter = adapter
        dice_counterfactual_kwargs = dice_counterfactual_kwargs or {}
        if desired_confidence:
            dice_counterfactual_kwargs[
                "stopping_threshold"
            ] = desired_confidence
        self.dice_counterfactual_kwargs = dice_counterfactual_kwargs
        d = dice_ml.Data(
            dataframe=dataset,
            continuous_features=continuous_features,
            outcome_name=adapter.label_column,
        )
        dice_args = {
            "data_interface": d,
            "model_interface": model.to_dice_model(),
        }
        if dice_kwargs:
            dice_args.update(dice_kwargs)
        self.dice = dice_ml.Dice(**dice_args)
        self.random_seed = random_seed

    def get_all_recourse_directions(
        self, poi: recourse_adapter.EmbeddedSeries
    ) -> recourse_adapter.EmbeddedDataFrame:
        """Generates different recourse directions for the poi for each of the
        k_directions.

        Args:
            poi: The Point of Interest (POI) to find recourse directions for.

        Returns:
            A DataFrame containing recourse directions for the POI.
        """
        poi = self.adapter.inverse_transform_series(poi)
        counterfactuals = self._generate_counterfactuals(
            poi, self.k_directions
        )
        directions = self._counterfactuals_to_directions(poi, counterfactuals)
        return directions

    def get_all_recourse_instructions(self, poi: pd.Series) -> Sequence[Any]:
        """Generates different recourse instructions for the poi for each of
        the k_directions.

        Whereas recourse directions are vectors in embedded space,
        instructions are human-readable guides for how to follow those
        directions in the original data space.

        Args:
            poi: The Point of Interest (POI) to find recourse instructions for.

        Returns:
            A Sequence recourse instructions for the POI.
        """
        counterfactuals = self._generate_counterfactuals(
            poi, self.k_directions
        )
        directions = self._counterfactuals_to_directions(poi, counterfactuals)
        instructions = []
        for i in range(len(counterfactuals)):
            instruction = self.adapter.directions_to_instructions(
                directions.iloc[i]
            )
            instructions.append(instruction)
        return instructions

    def get_kth_recourse_instructions(
        self, poi: pd.Series, direction_index: int
    ) -> Any:
        """Generates a single set of recourse instructions for the kth
        direction.

        Args:
            poi: The Point of Interest (POI) to get the kth recourse
                instruction for.
            dir_index: The index of the recourse direction to generate
                instructions for. This argument is ignored for DiCE.

        Returns:
            Instructions for the POI to achieve the recourse.
        """
        counterfactuals = self._generate_counterfactuals(poi, 1)
        directions = self._counterfactuals_to_directions(poi, counterfactuals)
        return self.adapter.directions_to_instructions(directions.iloc[0])

    def _generate_counterfactuals(
        self, poi: pd.Series, num_counterfactuals: int
    ) -> pd.DataFrame:
        """Generates DiCE counterfactual examples (CFEs) for the requested POI.

        Args:
            poi: The Point of Interest to generate counterfactual examples for.
            num_cfes: The number of counterfactual examples (CFEs) to generate.

        Returns:
            A DataFrame of counterfactual examples.
        """
        counterfactual_args = {
            "query_instances": poi.to_frame().T,
            "total_CFs": num_counterfactuals,
            "desired_class": 1,
            "verbose": False,
        }
<<<<<<< HEAD
        if self.random_seed:
=======
        if self.random_seed is not None:
>>>>>>> b4c706ff
            counterfactual_args.update({"random_seed": self.random_seed})
        if self.dice_counterfactual_kwargs:
            counterfactual_args.update(self.dice_counterfactual_kwargs)
        return (
            self.dice.generate_counterfactuals(**counterfactual_args)
            .cf_examples_list[0]
            .final_cfs_df.drop(self.adapter.label_column, axis=1)
        )

    #  TODO(@jakeval): Unit test this
    def _counterfactuals_to_directions(
        self, poi: pd.Series, counterfactuals: pd.DataFrame
    ) -> recourse_adapter.EmbeddedDataFrame:
        """Converts a DataFrame of counterfactual points to a DataFrame of
        Embedded directions pointing from the POI to the counterfactual
        examples.

        Args:
            poi: The Point of Interest (POI) the counterfactual examples were
                generated for.
            counterfactuals: The counterfactual examples (CFEs) generated for
                the POI.

        Returns:
            A DataFrame of recourse directions in embedded space.
        """
        poi = self.adapter.transform_series(poi)
        counterfactuals = self.adapter.transform(counterfactuals)
        directions = counterfactuals - poi
        return directions<|MERGE_RESOLUTION|>--- conflicted
+++ resolved
@@ -156,11 +156,7 @@
             "desired_class": 1,
             "verbose": False,
         }
-<<<<<<< HEAD
-        if self.random_seed:
-=======
         if self.random_seed is not None:
->>>>>>> b4c706ff
             counterfactual_args.update({"random_seed": self.random_seed})
         if self.dice_counterfactual_kwargs:
             counterfactual_args.update(self.dice_counterfactual_kwargs)
