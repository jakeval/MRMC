from typing import Protocol, Sequence
import pandas as pd
from recourse_methods.base_type import RecourseMethod
from models import base_model
from data import recourse_adapter


class CertaintyChecker(Protocol):
    """Returns the model certainty as a 1-dimensional array."""

    def check_certainty(poi: pd.Series) -> float:
        """Returns the model certainty as a 1-dimensional array.

        Args:
            poi: The point of interest (POI) to check model certainty for.

        Returns:
            The model's reported probability of a positive outcome.
        """
        pass


# TODO(@jakeval): Remove this during the model refactor.
def wrap_model(
    model: base_model.BaseModel, positive_index: int = 1
) -> CertaintyChecker:
    """Returns a CertaintyChecker function from an sklearn model.

    The BaseModel defines predict_proba() which returns an N by C array where
    the i-th row corresponds to the i-th data point and the j-th column
    corresponds to the probability of class label j.

    Args:
        model: The model to use for checking positive outcome probability.
        positive_index: The index of the positive outcome in the class label
            list.

    Returns:
        A CertaintyChecker function reporting model certainty on POIs.
    """

    def check_certainty(poi: pd.Series) -> float:
        proba = model.predict_proba(poi.to_frame().T.to_numpy())
        return proba[0, positive_index]

    return check_certainty


class RecourseIterator:
    """Class for iterating recourse."""

    def __init__(
        self,
        recourse_method: RecourseMethod,
        adapter: recourse_adapter.RecourseAdapter,
        certainty_cutoff: float = None,
        check_certainty: CertaintyChecker = None,
    ):
        """Creates a new recourse iterator.

        Args:
            recourse_method: The recourse method to use.
<<<<<<< HEAD
            adapter: The adapter.
            certainty_cutoff: If not None, stop iterating early if the model
                certainty reaches the cutoff.
            check_certainty: If not None, the function used to compute model
                certainty.
=======
            adapter: A RecourseAdapter object to transform the data between
                human-readable and embedded space.
            certainty_cutoff: If not None, stop iterating early if the model certainty reaches the cutoff.
            check_certainty: If not None, the function used to compute model certainty.
>>>>>>> c0df433f
        """
        self.recourse_method = recourse_method
        self.certainty_cutoff = certainty_cutoff
        self.check_certainty = check_certainty
        self.adapter = adapter

    def iterate_k_recourse_paths(
        self, poi: pd.Series, max_iterations: int
    ) -> Sequence[pd.DataFrame]:
        """Generates one recourse path for each of the model recourse
        directions.

        Args:
            poi: The Point of Interest (POI) to generate recourse paths for.
            max_iterations: The maximum number of steps in each path.

        Returns:
            A sequence of DataFrames where each DataFrame is a path and each
            row of a given DataFrame is a single step in the path.
        """
        all_instructions = self.recourse_method.get_all_recourse_instructions(
            poi
        )
        # Start the paths from the POI
        counterfactuals = []
        for instructions in all_instructions:
            counterfactual = self.adapter.interpret_instructions(poi, instructions)
            counterfactuals.append(counterfactual)
        paths = []
        # Finish the paths by iterating one path at a time
<<<<<<< HEAD
        for dir_index, cfe in enumerate(cfes):
            rest_of_path = self.iterate_recourse_path(
                cfe, dir_index, max_iterations - 1
            )
            path = pd.concat([poi.to_frame().T, rest_of_path]).reset_index(
                drop=True
            )
            paths.append(path)
        return paths

    def iterate_recourse_path(
        self, poi: pd.Series, dir_index: int, max_iterations: int
    ) -> pd.DataFrame:
        """Generates a recourse path for the model recourse direction given by
            dir_index.
        Args:
            poi: The Point of Interest (POI) to generate a recourse path for.
            dir_index: The index of the path to generate.
            max_iterations: The maximum number of steps in the path.
        Returns:
            A DataFrame where each row of the DataFrame is a step in the
            path.
        """
=======
        for direction_index, counterfactual in enumerate(counterfactuals):
            rest_of_path = self.iterate_recourse_path(counterfactual, direction_index, max_iterations - 1)
            path = pd.concat([poi.to_frame().T, rest_of_path]).reset_index(drop=True)
            paths.append(path)
        return paths

    def iterate_recourse_path(self, poi: pd.Series, direction_index: int, max_iterations: int) -> pd.DataFrame:
        """Generates a recourse path for the model recourse direction given by direction_index."""
>>>>>>> c0df433f
        path = [poi.to_frame().T]
        for i in range(max_iterations):
            if poi.isnull().any():
                raise RuntimeError(
                    (
                        f"The iterated point has NaN values after {i} "
                        "iterations. The point is:\n{poi}"
                    )
                )
            if (
                self.certainty_cutoff
                and self.check_certainty(self.adapter.transform_series(poi))
                > self.certainty_cutoff
            ):
                break
<<<<<<< HEAD
            instructions = self.recourse_method.get_kth_recourse_instructions(
                poi, dir_index
            )
=======
            instructions = self.recourse_method.get_kth_recourse_instructions(poi, direction_index)
>>>>>>> c0df433f
            poi = self.adapter.interpret_instructions(poi, instructions)
            path.append(poi.to_frame().T)
        return pd.concat(path).reset_index(drop=True)<|MERGE_RESOLUTION|>--- conflicted
+++ resolved
@@ -60,18 +60,12 @@
 
         Args:
             recourse_method: The recourse method to use.
-<<<<<<< HEAD
-            adapter: The adapter.
+            adapter: A RecourseAdapter object to transform the data between
+                human-readable and embedded space.
             certainty_cutoff: If not None, stop iterating early if the model
                 certainty reaches the cutoff.
             check_certainty: If not None, the function used to compute model
                 certainty.
-=======
-            adapter: A RecourseAdapter object to transform the data between
-                human-readable and embedded space.
-            certainty_cutoff: If not None, stop iterating early if the model certainty reaches the cutoff.
-            check_certainty: If not None, the function used to compute model certainty.
->>>>>>> c0df433f
         """
         self.recourse_method = recourse_method
         self.certainty_cutoff = certainty_cutoff
@@ -98,14 +92,15 @@
         # Start the paths from the POI
         counterfactuals = []
         for instructions in all_instructions:
-            counterfactual = self.adapter.interpret_instructions(poi, instructions)
+            counterfactual = self.adapter.interpret_instructions(
+                poi, instructions
+            )
             counterfactuals.append(counterfactual)
         paths = []
         # Finish the paths by iterating one path at a time
-<<<<<<< HEAD
-        for dir_index, cfe in enumerate(cfes):
+        for direction_index, counterfactual in enumerate(counterfactuals):
             rest_of_path = self.iterate_recourse_path(
-                cfe, dir_index, max_iterations - 1
+                counterfactual, direction_index, max_iterations - 1
             )
             path = pd.concat([poi.to_frame().T, rest_of_path]).reset_index(
                 drop=True
@@ -114,28 +109,19 @@
         return paths
 
     def iterate_recourse_path(
-        self, poi: pd.Series, dir_index: int, max_iterations: int
+        self, poi: pd.Series, direction_index: int, max_iterations: int
     ) -> pd.DataFrame:
         """Generates a recourse path for the model recourse direction given by
-            dir_index.
+        dir_index.
+
         Args:
             poi: The Point of Interest (POI) to generate a recourse path for.
-            dir_index: The index of the path to generate.
+            direction_index: The index of the path to generate.
             max_iterations: The maximum number of steps in the path.
         Returns:
             A DataFrame where each row of the DataFrame is a step in the
             path.
         """
-=======
-        for direction_index, counterfactual in enumerate(counterfactuals):
-            rest_of_path = self.iterate_recourse_path(counterfactual, direction_index, max_iterations - 1)
-            path = pd.concat([poi.to_frame().T, rest_of_path]).reset_index(drop=True)
-            paths.append(path)
-        return paths
-
-    def iterate_recourse_path(self, poi: pd.Series, direction_index: int, max_iterations: int) -> pd.DataFrame:
-        """Generates a recourse path for the model recourse direction given by direction_index."""
->>>>>>> c0df433f
         path = [poi.to_frame().T]
         for i in range(max_iterations):
             if poi.isnull().any():
@@ -151,13 +137,9 @@
                 > self.certainty_cutoff
             ):
                 break
-<<<<<<< HEAD
             instructions = self.recourse_method.get_kth_recourse_instructions(
-                poi, dir_index
+                poi, direction_index
             )
-=======
-            instructions = self.recourse_method.get_kth_recourse_instructions(poi, direction_index)
->>>>>>> c0df433f
             poi = self.adapter.interpret_instructions(poi, instructions)
             path.append(poi.to_frame().T)
         return pd.concat(path).reset_index(drop=True)