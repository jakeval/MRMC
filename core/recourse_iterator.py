from typing import Sequence, Optional
import pandas as pd
from recourse_methods.base_type import RecourseMethod
from models import model_interface
from data import recourse_adapter


<<<<<<< HEAD
=======
class CertaintyChecker(Protocol):
    """Returns the model certainty as a 1-dimensional array."""

    def check_certainty(poi: pd.Series) -> float:
        """Returns the model certainty as a 1-dimensional array.

        Args:
            poi: The point of interest (POI) to check model certainty for.

        Returns:
            The model's reported probability of a positive outcome.
        """
        pass


#  TODO(@jakeval): Remove this during the model refactor.
def wrap_model(
    model: model_interface.Model, positive_index: int = 1
) -> CertaintyChecker:
    """Returns a CertaintyChecker function from an sklearn model.

    The Model defines predict_proba() which returns an N by C array where
    the i-th row corresponds to the i-th data point and the j-th column
    corresponds to the probability of class label j.

    Args:
        model: The model to use for checking positive outcome probability.
        positive_index: The index of the positive outcome in the class label
            list.

    Returns:
        A CertaintyChecker function reporting model certainty on POIs.
    """

    def check_certainty(poi: pd.Series) -> float:
        proba = model.predict_proba(poi.to_frame().T.to_numpy())
        return proba[0, positive_index]

    return check_certainty


>>>>>>> 9e1357bc
class RecourseIterator:
    """Class for iterating recourse."""

    def __init__(
        self,
        recourse_method: RecourseMethod,
        adapter: recourse_adapter.RecourseAdapter,
        certainty_cutoff: Optional[float] = None,
        model: Optional[model_interface.Model] = None,
    ):
        """Creates a new recourse iterator.

        Args:
            recourse_method: The recourse method to use.
            adapter: A RecourseAdapter object to transform the data between
                human-readable and embedded space.
            certainty_cutoff: If not None, stop iterating early if the model
                certainty reaches the cutoff.
            model: The model to use to check positive outcome certainty if
                certainty_cutoff is not None.
        """
        self.recourse_method = recourse_method
        self.certainty_cutoff = certainty_cutoff
        self.model = model
        self.adapter = adapter

    def iterate_k_recourse_paths(
        self, poi: pd.Series, max_iterations: int
    ) -> Sequence[pd.DataFrame]:
        """Generates one recourse path for each of the model recourse
        directions.

        Args:
            poi: The Point of Interest (POI) to generate recourse paths for.
            max_iterations: The maximum number of steps in each path.

        Returns:
            A sequence of DataFrames where each DataFrame is a path and each
            row of a given DataFrame is a single step in the path.
        """
        all_instructions = self.recourse_method.get_all_recourse_instructions(
            poi
        )
        # Start the paths from the POI
        counterfactuals = []
        for instructions in all_instructions:
            counterfactual = self.adapter.interpret_instructions(
                poi, instructions
            )
            counterfactuals.append(counterfactual)
        paths = []
        # Finish the paths by iterating one path at a time
        for direction_index, counterfactual in enumerate(counterfactuals):
            rest_of_path = self.iterate_recourse_path(
                counterfactual, direction_index, max_iterations - 1
            )
            path = pd.concat([poi.to_frame().T, rest_of_path]).reset_index(
                drop=True
            )
            paths.append(path)
        return paths

    def iterate_recourse_path(
        self, poi: pd.Series, direction_index: int, max_iterations: int
    ) -> pd.DataFrame:
        """Generates a recourse path for the model recourse direction given by
        dir_index.

        Args:
            poi: The Point of Interest (POI) to generate a recourse path for.
            direction_index: The index of the path to generate.
            max_iterations: The maximum number of steps in the path.
        Returns:
            A DataFrame where each row of the DataFrame is a step in the
            path.
        """
        path = [poi.to_frame().T]
        for i in range(max_iterations):
            if poi.isnull().any():
                raise RuntimeError(
                    (
                        f"The iterated point has NaN values after {i} "
                        "iterations. The point is:\n{poi}"
                    )
                )
            if (
                self.certainty_cutoff
                and self.model.predict_pos_proba_series(poi)
                > self.certainty_cutoff
            ):
                break
            instructions = self.recourse_method.get_kth_recourse_instructions(
                poi, direction_index
            )
            poi = self.adapter.interpret_instructions(poi, instructions)
            path.append(poi.to_frame().T)
        return pd.concat(path).reset_index(drop=True)<|MERGE_RESOLUTION|>--- conflicted
+++ resolved
@@ -5,50 +5,6 @@
 from data import recourse_adapter
 
 
-<<<<<<< HEAD
-=======
-class CertaintyChecker(Protocol):
-    """Returns the model certainty as a 1-dimensional array."""
-
-    def check_certainty(poi: pd.Series) -> float:
-        """Returns the model certainty as a 1-dimensional array.
-
-        Args:
-            poi: The point of interest (POI) to check model certainty for.
-
-        Returns:
-            The model's reported probability of a positive outcome.
-        """
-        pass
-
-
-#  TODO(@jakeval): Remove this during the model refactor.
-def wrap_model(
-    model: model_interface.Model, positive_index: int = 1
-) -> CertaintyChecker:
-    """Returns a CertaintyChecker function from an sklearn model.
-
-    The Model defines predict_proba() which returns an N by C array where
-    the i-th row corresponds to the i-th data point and the j-th column
-    corresponds to the probability of class label j.
-
-    Args:
-        model: The model to use for checking positive outcome probability.
-        positive_index: The index of the positive outcome in the class label
-            list.
-
-    Returns:
-        A CertaintyChecker function reporting model certainty on POIs.
-    """
-
-    def check_certainty(poi: pd.Series) -> float:
-        proba = model.predict_proba(poi.to_frame().T.to_numpy())
-        return proba[0, positive_index]
-
-    return check_certainty
-
-
->>>>>>> 9e1357bc
 class RecourseIterator:
     """Class for iterating recourse."""
 
