"""A mainfile for running MRMC experiments.

It executes a batch of MRMC runs. If the --experiment flag is provided, it
constructs the batch of run configs from an experiment config by performing
grid search over the experiment config parameters.

If the --distributed flag is provided, it uses parallel_runner.py to
split the runs into batches and execute them in parallel. The number of
parallel processes is given by --num_processes."""

import os
import sys
import pathlib

#  Append MRMC/. to the path to fix imports.
mrmc_path = pathlib.Path(os.path.abspath(__file__)).parent.parent.parent
sys.path.append(str(mrmc_path))

from typing import Optional, Mapping, Sequence, Tuple, Any
import shutil
import pathlib
import json
import argparse
import time

from data import data_loader
from data.datasets import base_loader
from data.adapters import continuous_adapter
from data import recourse_adapter
from models import model_constants
from models import model_interface
from models import model_loader
from recourse_methods import mrmc_method
from core import recourse_iterator
from core import utils
from experiments import utils as experiment_utils
from experiments import parallel_runner


import numpy as np
import pandas as pd


_RESULTS_DIR = (  # MRMC/experiment_results/mrmc_results
    pathlib.Path(os.path.abspath(__file__)).parent.parent.parent
    / "experiment_results/mrmc_results"
)


parser = argparse.ArgumentParser(description="Run an MRMC experiment.")
parser.add_argument(
    "--config",
    type=str,
    help=(
        "The filepath of the config .json to process and execute. Can be a "
        "batch of run configs or an experiment config is using --experiment."
    ),
)
parser.add_argument(
    "--experiment",
    action="store_true",
    help=(
        "Whether generate a batch of run configs from a single experiment "
        "config .json."
    ),
    default=False,
)
parser.add_argument(
    "--verbose",
    action="store_true",
    default=False,
    help="Whether to print out execution progress.",
)
parser.add_argument(
    "--results_dir",
    type=str,
    help=(
        "The directory to save the results to. Defaults to "
        "MRMC/experiment_results/mrmc_results."
    ),
    default=None,
)
parser.add_argument(
    "--max_runs",
    type=int,
    help="If provided, only runs up to --max_runs total.",
    default=None,
)
parser.add_argument(
    "--dry_run",
    help="If true, generate the run configs but don't execute them.",
    action="store_true",
    default=False,
)
parser.add_argument(
    "--distributed",
    action="store_true",
    default=False,
    help="If true, execute the runs in parallel across -n_procs processes.",
)
parser.add_argument(
    "--n_procs",
    type=int,
    default=None,
    help=(
        "The number of runs to execute in parallel. Required if using "
        "--distributed, otherwise ignored."
    ),
)
parser.add_argument(
    "--slurm",
    action="store_true",
    default=False,
    help=(
        "If true, use SLURM as as distributed job scheduled. Used only if "
        "--distributed is set."
    ),
)
parser.add_argument(
    "--scratch_dir",
    type=str,
    default=None,
    help=(
        "The directory where distributed jobs will write temporary results. "
        "Used only if --distributed is set. Defaults to OS preference."
    ),
)
parser.add_argument(
    "--only_csv",
    action="store_true",
    default=False,
    help=(
        "Save the results as .csv files. This means the .json config file "
        "won't be saved alongside the results."
    ),
)


def _get_dataset(
    dataset_name: str,
) -> Tuple[pd.DataFrame, base_loader.DatasetInfo]:
    """Gets the dataset. Useful for testing."""
    return data_loader.load_data(data_loader.DatasetName(dataset_name))


def _get_recourse_adapter(
    dataset: pd.DataFrame,
    dataset_info: base_loader.DatasetInfo,
    random_seed: Optional[int],
    noise_ratio: Optional[float],
    rescale_ratio: Optional[float],
) -> recourse_adapter.RecourseAdapter:
    """Gets the recourse adapter. Useful for testing."""
    return continuous_adapter.StandardizingAdapter(
        perturb_ratio=noise_ratio,
        rescale_ratio=rescale_ratio,
        label_column=dataset_info.label_column,
        positive_label=dataset_info.positive_label,
        random_seed=random_seed,
    ).fit(dataset)


def _get_model(model_type: str, dataset_name: str) -> model_interface.Model:
    """Gets the model. Useful for testing."""
    return model_loader.load_model(
        model_type=model_constants.ModelType(model_type),
        dataset_name=data_loader.DatasetName(dataset_name),
    )


def _get_mrmc(
    dataset: pd.DataFrame,
    adapter: recourse_adapter.RecourseAdapter,
    model: model_interface.Model,
    num_clusters: int,
    volcano_cutoff: float,
    volcano_degree: float,
    step_size: float,
    confidence_threshold: float,
    random_seed: int,
) -> mrmc_method.MRMC:
    """Gets the MRMC instance. Useful for testing."""
    return mrmc_method.MRMC(
        k_directions=num_clusters,
        adapter=adapter,
        dataset=dataset,
        alpha=mrmc_method.get_volcano_alpha(
            cutoff=volcano_cutoff,
            degree=volcano_degree,
        ),
        rescale_direction=mrmc_method.get_constant_step_size_rescaler(
            step_size
        ),
        random_seed=random_seed,
        confidence_threshold=confidence_threshold,
        model=model,
    )


def _get_recourse_iterator(
    adapter: recourse_adapter.RecourseAdapter,
    mrmc: mrmc_method.MRMC,
    confidence_cutoff: float,
    model: model_interface.Model,
) -> recourse_iterator.RecourseIterator:
    """Gets the recourse iterator. Useful for testing."""
    return recourse_iterator.RecourseIterator(
        adapter=adapter,
        recourse_method=mrmc,
        certainty_cutoff=confidence_cutoff,
        model=model,
    )


def run_mrmc(
<<<<<<< HEAD
    run_config: Mapping[str, Any]
) -> Tuple[pd.DataFrame, pd.DataFrame]:
    run_seed = run_config["run_seed"]
    step_size = run_config["step_size"]
    confidence_cutoff = run_config["confidence_cutoff"]
    noise_ratio = run_config["noise_ratio"]
    rescale_ratio = run_config["rescale_ratio"]
    volcano_degree = run_config["volcano_degree"]
    volcano_cutoff = run_config["volcano_cutoff"]
    num_paths = run_config["num_paths"]
    max_iterations = run_config["max_iterations"]
    dataset_name = run_config["dataset_name"]
    model_type = run_config["model_type"]
    cluster_seed = run_config["cluster_seed"]

=======
    run_seed: int,
    step_size: float,
    confidence_cutoff: Optional[float],
    noise_ratio: Optional[float],
    rescale_ratio: Optional[float],
    volcano_degree: float,
    volcano_cutoff: float,
    num_clusters: int,
    max_iterations: int,
    dataset_name: str,
    model_type: str,
    cluster_seed: int,
    **_unused_kwargs: Any,
) -> Tuple[Sequence[pd.DataFrame], pd.DataFrame]:
    """Runs MRMC using the given configurations.

    Args:
        run_seed: The seed used in the run. All random numbers are derived from
            this seed except the clustering, which uses cluster_seed.
        step_size: The step size to use when rescaling the recourse.
        confidence_cutoff: The target model confidence.
        noise_ratio: The optional ratio of noise to add.
        rescale_ratio: The optional ratio by which to rescale the direction.
        volcano_degree: The degree to use in the MRM volcano alpha function.
        volcano_cutoff: The cutoff to use in the MRM volcano alpha function.
        num_clusters: The number of clusters to use when generating paths.
        max_iterations: The maximum number of iterations to take recourse steps
            for.
        dataset_name: The name of the dataset to use.
        model_type: The type of model to use.
        cluster_seed: The seed to use for clustering.
        _unused_kwargs: An argument used to capture kwargs from run_config that
            aren't used by this function.

    Returns:
        A list of recourse paths and a dataframe containing cluster info."""
>>>>>>> 9dabb2da
    # generate random seeds
    poi_seed, adapter_seed = np.random.default_rng(run_seed).integers(
        0, 10000, size=2
    )

    # initialize dataset, adapter, model, mrmc, and recourse iterator
    dataset, dataset_info = _get_dataset(dataset_name)
    adapter = _get_recourse_adapter(
        dataset=dataset,
        dataset_info=dataset_info,
        random_seed=adapter_seed,
        noise_ratio=noise_ratio,
        rescale_ratio=rescale_ratio,
    )
    model = _get_model(model_type, dataset_name)
    mrmc = _get_mrmc(
        dataset=dataset,
        adapter=adapter,
        model=model,
        num_clusters=num_clusters,
        volcano_cutoff=volcano_cutoff,
        volcano_degree=volcano_degree,
        step_size=step_size,
        confidence_threshold=confidence_cutoff,
        random_seed=cluster_seed,
    )
    iterator = _get_recourse_iterator(adapter, mrmc, confidence_cutoff, model)

    # get the POI
    poi = utils.random_poi(
        dataset,
        label_column=dataset_info.label_column,
        label_value=adapter.negative_label,
        random_seed=poi_seed,
        model=model,
        classifier_only=True,
    )

    # generate the paths
    paths = iterator.iterate_k_recourse_paths(
        poi=poi, max_iterations=max_iterations
    )

    # retrieve the clusters
    clusters = mrmc.clusters.cluster_centers
    cluster_df = pd.DataFrame(
        data=clusters,
        columns=adapter.embedded_column_names(),
    )

    return paths, cluster_df


def format_results(
    mrmc_paths: Sequence[pd.DataFrame],
    clusters_df: pd.DataFrame,
    run_config: Mapping[str, Any],
) -> Mapping[str, pd.DataFrame]:
    """Formats the results as DataFrames ready for analysis.

    It adds the path_id and step_id keys to the mrmc_paths dataframe. It also
    adds keys from the experiment_utils.format_results() function.

    Args:
        mrmc_paths: The list of path dataframes output by recourse iteration.
        clusters_df: A dataframe containing cluster information.
        run_config: The run config used to generate these results.

    Returns:
        A mapping from dataframe name to formatted dataframe."""
    clusters_df["path_id"] = np.arange(len(clusters_df))
    for i, path in enumerate(mrmc_paths):
        path["step_id"] = np.arange(len(path))
        path["path_id"] = i
    mrmc_paths_df = pd.concat(mrmc_paths).reset_index(drop=True)
    (
        experiment_config_df,
        clusters_df,
        mrmc_paths_df,
    ) = experiment_utils.format_results(run_config, clusters_df, mrmc_paths_df)
    return {
        "experiment_config_df": experiment_config_df,
        "cluster_df": clusters_df,
        "mrmc_paths_df": mrmc_paths_df,
    }


def merge_results(
    all_results: Optional[Mapping[str, pd.DataFrame]],
    run_results: Mapping[str, pd.DataFrame],
):
    """Concatenates newly generated result dataframes with previously generated
    result dataframes.

    Args:
        all_results: The previously generated results.
        run_results: The newly generated results to merge into the previous
            results.

    Returns:
        A merged set of results containing data from all_results and
        run_results."""
    if not all_results:
        return run_results
    else:
        if set(all_results.keys()) != set(run_results.keys()):
            raise RuntimeError(
                (
                    "The new results dictionary contains keys "
                    f"{run_results.keys()}, but the original results have keys"
                    f" {all_results.keys()}"
                )
            )

        merged_results: Mapping[str, pd.DataFrame] = {}
        for result_name in run_results.keys():
            original_result = all_results[result_name]
            new_result = run_results[result_name]
            merged_results[result_name] = pd.concat(
                [original_result, new_result]
            ).reset_index(drop=True)

        return merged_results


# TODO(@jakeval): Unit test this eventually.
def save_results(
    results: Mapping[str, pd.DataFrame],
    results_directory: Optional[str],
    config: Mapping[str, Any],
    only_csv: bool = False,
) -> str:
    """Saves the results and experiment config to the local file system.

    Args:
        results: A mapping from filename to DataFrame.
        results_directory: Where to save the results.
        config: The config used to run this experiment.

    Returns:
        The directory where the results are saved."""
    if not results_directory:
        results_directory = os.path.join(
            _RESULTS_DIR, config["experiment_name"]
        )
    if os.path.exists(results_directory):
        shutil.rmtree(results_directory)
    os.makedirs(results_directory)
    for result_name, result_df in results.items():
        result_df.to_csv(
            os.path.join(results_directory, result_name + ".csv"), index=False
        )
    if not only_csv:
        with open(
            os.path.join(results_directory, "config.json"), "w"
        ) as config_file:
            json.dump(config, config_file)
    return results_directory


def _get_results_dir(results_directory, experiment_name):
    return results_directory or os.path.join(_RESULTS_DIR, experiment_name)


def run_batch(
    run_configs: Sequence[Mapping[str, Any]],
    verbose: bool,
) -> Mapping[str, pd.DataFrame]:
<<<<<<< HEAD
=======
    """Executes a batch of runs. Each run is parameterized by a run_config.
    The results of each run are concatenated together in DataFrames and
    returned."""
>>>>>>> 9dabb2da
    all_results = None
    for i, run_config in enumerate(run_configs):
        paths, clusters = run_mrmc(**run_config)
        run_results = format_results(paths, clusters, run_config)
        all_results = merge_results(all_results, run_results)
        if verbose:
            print(f"Finished run {i+1}/{len(run_configs)}")
    return all_results


def validate_experiment_config(config: Mapping[str, Any]) -> None:
    """Validates the formatting of an experiment config."""
    keys = set(config.keys())
    if keys != set(
        ["parameter_ranges", "num_runs", "random_seed", "experiment_name"]
    ) and keys != set(["parameter_ranges", "num_runs", "experiment_name"]):
        raise RuntimeError(
            (
                "The experiment config should have only the top-level keys "
                "called 'run_configs', 'num_runs', 'experiment_name', and "
                f"optionally 'random_seed'. Instead it has keys {keys}."
            )
        )


def validate_batch_config(config: Mapping[str, Any]) -> None:
    """Validates the formatting of a batch config."""
    keys = set(config.keys())
    if keys != set(["run_configs", "experiment_name"]):
        raise RuntimeError(
            (
                "The batch config should only have top-level keys called "
                "'run_configs' and 'experiment_name'. Instead it has keys "
                f"{keys}."
            )
        )


def get_run_configs(
    config: Mapping[str, Any], is_experiment_config: bool
) -> Sequence[Mapping[str, Any]]:
    """Returns the run configs from the provided config file."""
    if is_experiment_config:
        validate_experiment_config(config)
        return experiment_utils.create_run_configs(
            parameter_ranges=config["parameter_ranges"],
            num_runs=config["num_runs"],
            random_seed=config.get("random_seed", None),
        )
    else:
        validate_batch_config(config)
        return config["run_configs"]


def main(
    config: Mapping[str, Any],
    is_experiment: bool = False,
    max_runs: Optional[int] = None,
    results_dir: Optional[str] = None,
    verbose: bool = False,
    dry_run: bool = False,
    distributed: bool = False,
    num_processes: Optional[int] = None,
    use_slurm: bool = False,
    scratch_dir: Optional[str] = None,
    only_csv: bool = False,
):
    run_configs = get_run_configs(config, is_experiment)
    if verbose:
        print(f"Got configs for {len(run_configs)} runs.")
    if max_runs:
        run_configs = run_configs[:max_runs]
        if verbose:
            print(f"Throw out all but --max_runs={max_runs} run_configs.")
    if distributed:
        if verbose:
            print(
                f"{len(run_configs)} runs will be distributed over "
                f"{num_processes} processes."
            )
    if not dry_run:
        start_time = time.time()
        if distributed:
            runner = parallel_runner.ParallelRunner(
                experiment_mainfile_path=__file__,
                final_results_dir=_get_results_dir(
                    results_dir, config["experiment_name"]
                ),
                num_processes=num_processes,
                use_slurm=use_slurm,
                random_seed=None,  # not needed for reproducibility.
                scratch_dir=scratch_dir,
                verbose=verbose,
            )
            if verbose:
                print(f"Start executing {len(run_configs)} mrmc runs.")
            results = runner.execute_runs(run_configs)
        else:
            if verbose:
                print(f"Start executing {len(run_configs)} mrmc runs.")
            results = run_batch(run_configs, verbose)
<<<<<<< HEAD
        execution_time = time.time() - start_time
        config["run_metadata"] = {
            "execution_time": execution_time,
            "num_runs": len(run_configs),
            "num_processes": num_processes or 1,
        }
=======
            print("got results")
>>>>>>> 9dabb2da
        results_dir = save_results(results, results_dir, config, only_csv)
        if verbose:
            print(f"Saved results to {results_dir}")
    elif verbose:
        print("Terminate without executing runs because --dry_run is set.")


def validate_args(args: argparse.Namespace, parser: argparse.ArgumentParser):
    """Validates the command line args.

    If the --distributed flag is provided without the --n_procs flag, an error
    is raised. If the --n_procs, --slurm, or --scratch_dir args are provided
    without the --distributed flag, an error is raised."""
    if args.distributed and not args.n_procs:
        parser.error("--n_procs is required if running with --distributed.")
    if not args.distributed and args.n_procs:
        parser.error("--n_procs is ignored if not running with --distributed.")
    if not args.distributed and args.slurm:
        parser.error("--slurm is ignored if not running with --distributed.")
    if not args.distributed and args.scratch_dir:
        parser.error(
            "--scratch_dir is ignored if not running with --distributed."
        )


if __name__ == "__main__":
    args = parser.parse_args()
    validate_args(args, parser)
    with open(args.config) as config_file:
        config = json.load(config_file)
    main(
        config=config,
        is_experiment=args.experiment,
        max_runs=args.max_runs,
        results_dir=args.results_dir,
        verbose=args.verbose,
        dry_run=args.dry_run,
        distributed=args.distributed,
        num_processes=args.n_procs,
        use_slurm=args.slurm,
        scratch_dir=args.scratch_dir,
        only_csv=args.only_csv,
    )<|MERGE_RESOLUTION|>--- conflicted
+++ resolved
@@ -213,23 +213,6 @@
 
 
 def run_mrmc(
-<<<<<<< HEAD
-    run_config: Mapping[str, Any]
-) -> Tuple[pd.DataFrame, pd.DataFrame]:
-    run_seed = run_config["run_seed"]
-    step_size = run_config["step_size"]
-    confidence_cutoff = run_config["confidence_cutoff"]
-    noise_ratio = run_config["noise_ratio"]
-    rescale_ratio = run_config["rescale_ratio"]
-    volcano_degree = run_config["volcano_degree"]
-    volcano_cutoff = run_config["volcano_cutoff"]
-    num_paths = run_config["num_paths"]
-    max_iterations = run_config["max_iterations"]
-    dataset_name = run_config["dataset_name"]
-    model_type = run_config["model_type"]
-    cluster_seed = run_config["cluster_seed"]
-
-=======
     run_seed: int,
     step_size: float,
     confidence_cutoff: Optional[float],
@@ -266,7 +249,6 @@
 
     Returns:
         A list of recourse paths and a dataframe containing cluster info."""
->>>>>>> 9dabb2da
     # generate random seeds
     poi_seed, adapter_seed = np.random.default_rng(run_seed).integers(
         0, 10000, size=2
@@ -435,12 +417,9 @@
     run_configs: Sequence[Mapping[str, Any]],
     verbose: bool,
 ) -> Mapping[str, pd.DataFrame]:
-<<<<<<< HEAD
-=======
     """Executes a batch of runs. Each run is parameterized by a run_config.
     The results of each run are concatenated together in DataFrames and
     returned."""
->>>>>>> 9dabb2da
     all_results = None
     for i, run_config in enumerate(run_configs):
         paths, clusters = run_mrmc(**run_config)
@@ -542,16 +521,12 @@
             if verbose:
                 print(f"Start executing {len(run_configs)} mrmc runs.")
             results = run_batch(run_configs, verbose)
-<<<<<<< HEAD
         execution_time = time.time() - start_time
         config["run_metadata"] = {
             "execution_time": execution_time,
             "num_runs": len(run_configs),
             "num_processes": num_processes or 1,
         }
-=======
-            print("got results")
->>>>>>> 9dabb2da
         results_dir = save_results(results, results_dir, config, only_csv)
         if verbose:
             print(f"Saved results to {results_dir}")
